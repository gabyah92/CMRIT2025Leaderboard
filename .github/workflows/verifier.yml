name: Python application

on:
  # Trigger the workflow manually or on push to files in src/main/resources/
  workflow_dispatch:
  schedule:
    - cron: '58 17 * * 1,4'

jobs:
  geeksforgeeks:
    runs-on: ubuntu-latest
    steps:
      - name: Checkout Repository
        uses: actions/checkout@v4.1.1
        with:
          ref: ${{ github.ref }}

      - name: Download Username excel sheet # Download the Username excel sheet from the Google Sheets
        run:  wget "https://docs.google.com/spreadsheets/u/2/d/e/2PACX-1vTuq5uvNpRnEXxfwPUOgSWhFZPs_0BQZV6HnV-HIqh2tovJTHVWT_moXoOTl-uejmY_bgREOaqMZ27-/pub?output=csv&gid=1214357857&single=true" -O src/main/resources/CMRIT2025Leaderboard.csv

      - name: Set up Python 3.10
        uses: actions/setup-python@v5
        with:
          python-version: "3.10"

      - name: Install dependencies
        run: |
          python -m pip install --upgrade pip
          pip install -r usernameVerifier/requirements.txt
      - name: Run GeeksForGeeks platform
        run: |
          cd usernameVerifier
          python main.py ../src/main/resources/CMRIT2025Leaderboard.csv geeksforgeeks
  
      - name: Archive GFG Handles
        uses: actions/upload-artifact@v4
        with:
          name: gfg_handles
          path: usernameVerifier/geeksforgeeks_handles.txt
          compression-level: 9
          retention-days: 5

  codeforces:
    runs-on: ubuntu-latest
    steps:
      - name: Checkout Repository
        uses: actions/checkout@v4.1.1
        with:
          ref: ${{ github.ref }}

      - name: Download Username excel sheet # Download the Username excel sheet from the Google Sheets
        run:  wget "https://docs.google.com/spreadsheets/u/2/d/e/2PACX-1vTuq5uvNpRnEXxfwPUOgSWhFZPs_0BQZV6HnV-HIqh2tovJTHVWT_moXoOTl-uejmY_bgREOaqMZ27-/pub?output=csv&gid=1214357857&single=true" -O src/main/resources/CMRIT2025Leaderboard.csv

      - name: Set up Python 3.10 # Set up Python version 3.10
        uses: actions/setup-python@v5
        with:
          python-version: "3.10"

      - name: Install dependencies # Install Python dependencies from requirements.txt
        run: |
          python -m pip install --upgrade pip
          pip install -r usernameVerifier/requirements.txt
      - name: Run Codeforces script # Run the Python script for Codeforces
        run: |
          cd usernameVerifier
          python main.py ../src/main/resources/CMRIT2025Leaderboard.csv codeforces
<<<<<<< HEAD

=======
>>>>>>> 4bc835e6
      - name: Archive Codeforces logs
        uses: actions/upload-artifact@v4
        with:
          name: codeforces-handles
          path: usernameVerifier/codeforces_handles.txt
          compression-level: 9
          retention-days: 5  

  leetcode:
    runs-on: windows-latest
    steps:
      - name: Checkout Repository
        uses: actions/checkout@v4.1.1
        with:
          ref: ${{ github.ref }}

      - name: Download Username excel sheet # Download the Username excel sheet from the Google Sheets
        run:  C:\msys64\usr\bin\wget.exe "https://docs.google.com/spreadsheets/u/2/d/e/2PACX-1vTuq5uvNpRnEXxfwPUOgSWhFZPs_0BQZV6HnV-HIqh2tovJTHVWT_moXoOTl-uejmY_bgREOaqMZ27-/pub?output=csv&gid=1214357857&single=true" -O src/main/resources/CMRIT2025Leaderboard.csv

      - name: Set up Python 3.10 # Set up Python version 3.10
        uses: actions/setup-python@v5
        with:
          python-version: "3.10"

      - name: Install dependencies # Install Python dependencies from requirements.txt
        run: |
          python -m pip install --upgrade pip
          pip install -r usernameVerifier/requirements.txt
      - name: Run LeetCode script # Run the Python script for LeetCode
        run: |
          cd usernameVerifier
          python -u main.py ../src/main/resources/CMRIT2025Leaderboard.csv leetcode
<<<<<<< HEAD

=======
>>>>>>> 4bc835e6
      - name: Archive LeetCode logs
        uses: actions/upload-artifact@v4
        with:
          name: leetcode-handles
          path: usernameVerifier/leetcode_handles.txt
          compression-level: 9
          retention-days: 5


  codechef:
    runs-on: ubuntu-latest
    steps:
      - name: Checkout Repository
        uses: actions/checkout@v4.1.1
        with:
          ref: ${{ github.ref }}

      - name: Download Username excel sheet # Download the Username excel sheet from the Google Sheets
        run:  wget "https://docs.google.com/spreadsheets/u/2/d/e/2PACX-1vTuq5uvNpRnEXxfwPUOgSWhFZPs_0BQZV6HnV-HIqh2tovJTHVWT_moXoOTl-uejmY_bgREOaqMZ27-/pub?output=csv&gid=1214357857&single=true" -O src/main/resources/CMRIT2025Leaderboard.csv

      - name: Set up Python 3.10
        uses: actions/setup-python@v5
        with:
          python-version: "3.10"

      - name: Install dependencies
        run: |
          python -m pip install --upgrade pip
          pip install -r usernameVerifier/requirements.txt
      - name: Run CodeChef processing
        run: |
          cd usernameVerifier
          python main.py ../src/main/resources/CMRIT2025Leaderboard.csv codechef
<<<<<<< HEAD

=======
>>>>>>> 4bc835e6
      - name: Archive CodeChef logs
        uses: actions/upload-artifact@v4
        with:
          name: codechef-handles
          path: usernameVerifier/codechef_handles.txt
          compression-level: 9
          retention-days: 5

  hackerrank:
    runs-on: ubuntu-latest
    steps:
      - name: Checkout Repository
        uses: actions/checkout@v4.1.1
        with:
          ref: ${{ github.ref }}

      - name: Download Username excel sheet # Download the Username excel sheet from the Google Sheets
        run:  wget "https://docs.google.com/spreadsheets/u/2/d/e/2PACX-1vTuq5uvNpRnEXxfwPUOgSWhFZPs_0BQZV6HnV-HIqh2tovJTHVWT_moXoOTl-uejmY_bgREOaqMZ27-/pub?output=csv&gid=1214357857&single=true" -O src/main/resources/CMRIT2025Leaderboard.csv

      - name: Set up Python 3.10
        uses: actions/setup-python@v5
        with:
          python-version: "3.10"

      - name: Install dependencies
        run: |
          python -m pip install --upgrade pip
          pip install -r usernameVerifier/requirements.txt
      - name: Run HackerRank processing
        run: |
          cd usernameVerifier
          python main.py ../src/main/resources/CMRIT2025Leaderboard.csv hackerrank
<<<<<<< HEAD

=======
>>>>>>> 4bc835e6
      - name: Archive HackerRank logs
        uses: actions/upload-artifact@v4
        with:
          name: hackerrank-handles
          path: usernameVerifier/hackerrank_handles.txt
          compression-level: 9
          retention-days: 5


  combine:
    runs-on: ubuntu-latest
    needs: [geeksforgeeks, codeforces, leetcode, codechef, hackerrank]
    steps:
      - name: Checkout Repository
        uses: actions/checkout@v4.1.1
        with:
          ref: ${{ github.ref }}

      - name: Download Username excel sheet # Download the Username excel sheet from the Google Sheets
        run:  wget "https://docs.google.com/spreadsheets/u/2/d/e/2PACX-1vTuq5uvNpRnEXxfwPUOgSWhFZPs_0BQZV6HnV-HIqh2tovJTHVWT_moXoOTl-uejmY_bgREOaqMZ27-/pub?output=csv&gid=1214357857&single=true" -O src/main/resources/CMRIT2025Leaderboard.csv


      - name: Download geeksforgeeks handles
<<<<<<< HEAD
        uses: actions/download-artifact@v4
=======
        uses: actions/download-artifact@v4.0.0
>>>>>>> 4bc835e6
        with:
          name: gfg_handles

      - name: Download codeforces handles
<<<<<<< HEAD
        uses: actions/download-artifact@v4
=======
        uses: actions/download-artifact@v4.0.0
>>>>>>> 4bc835e6
        with:
          name: codeforces-handles
  
      - name: Download leetcode handles
<<<<<<< HEAD
        uses: actions/download-artifact@v4
=======
        uses: actions/download-artifact@v4.0.0
>>>>>>> 4bc835e6
        with:
          name: leetcode-handles
  
      - name: Download codechef handles
<<<<<<< HEAD
        uses: actions/download-artifact@v4
=======
        uses: actions/download-artifact@v4.0.0
>>>>>>> 4bc835e6
        with:
          name: codechef-handles
  
      - name: Download hackerrank handles
<<<<<<< HEAD
        uses: actions/download-artifact@v4
=======
        uses: actions/download-artifact@v4.0.0
>>>>>>> 4bc835e6
        with:
          name: hackerrank-handles

      - name: Set up Python 3.10
        uses: actions/setup-python@v5
        with:
          python-version: "3.10"

      - name: Install dependencies
        run: |
          python -m pip install --upgrade pip
          pip install -r usernameVerifier/requirements.txt
      - name: Run combine option
        run: |
          python usernameVerifier/main.py src/main/resources/CMRIT2025Leaderboard.csv combine
<<<<<<< HEAD

=======
>>>>>>> 4bc835e6
      - name: Get the current date
        id: date
        run: echo "NOW=$(date +'%Y-%m-%dT%H:%M:%S')" >> $GITHUB_ENV

      - name: Commit Generated Excel File
        run: |
          git config --global user.email "actions@github.com"
          git config --global user.name "GitHub Actions"
          git add src/main/resources/participant_details.csv
          git commit -m "Add generated Verification data - $NOW"
          git push<|MERGE_RESOLUTION|>--- conflicted
+++ resolved
@@ -64,10 +64,7 @@
         run: |
           cd usernameVerifier
           python main.py ../src/main/resources/CMRIT2025Leaderboard.csv codeforces
-<<<<<<< HEAD
-
-=======
->>>>>>> 4bc835e6
+          
       - name: Archive Codeforces logs
         uses: actions/upload-artifact@v4
         with:
@@ -100,10 +97,7 @@
         run: |
           cd usernameVerifier
           python -u main.py ../src/main/resources/CMRIT2025Leaderboard.csv leetcode
-<<<<<<< HEAD
-
-=======
->>>>>>> 4bc835e6
+          
       - name: Archive LeetCode logs
         uses: actions/upload-artifact@v4
         with:
@@ -137,10 +131,7 @@
         run: |
           cd usernameVerifier
           python main.py ../src/main/resources/CMRIT2025Leaderboard.csv codechef
-<<<<<<< HEAD
-
-=======
->>>>>>> 4bc835e6
+          
       - name: Archive CodeChef logs
         uses: actions/upload-artifact@v4
         with:
@@ -173,10 +164,7 @@
         run: |
           cd usernameVerifier
           python main.py ../src/main/resources/CMRIT2025Leaderboard.csv hackerrank
-<<<<<<< HEAD
-
-=======
->>>>>>> 4bc835e6
+
       - name: Archive HackerRank logs
         uses: actions/upload-artifact@v4
         with:
@@ -199,48 +187,28 @@
         run:  wget "https://docs.google.com/spreadsheets/u/2/d/e/2PACX-1vTuq5uvNpRnEXxfwPUOgSWhFZPs_0BQZV6HnV-HIqh2tovJTHVWT_moXoOTl-uejmY_bgREOaqMZ27-/pub?output=csv&gid=1214357857&single=true" -O src/main/resources/CMRIT2025Leaderboard.csv
 
 
-      - name: Download geeksforgeeks handles
-<<<<<<< HEAD
-        uses: actions/download-artifact@v4
-=======
-        uses: actions/download-artifact@v4.0.0
->>>>>>> 4bc835e6
+      - name: Download geeksforgeeks handles.
+        uses: actions/download-artifact@v4
         with:
           name: gfg_handles
 
       - name: Download codeforces handles
-<<<<<<< HEAD
-        uses: actions/download-artifact@v4
-=======
-        uses: actions/download-artifact@v4.0.0
->>>>>>> 4bc835e6
+        uses: actions/download-artifact@v4
         with:
           name: codeforces-handles
   
       - name: Download leetcode handles
-<<<<<<< HEAD
-        uses: actions/download-artifact@v4
-=======
-        uses: actions/download-artifact@v4.0.0
->>>>>>> 4bc835e6
+        uses: actions/download-artifact@v4
         with:
           name: leetcode-handles
   
       - name: Download codechef handles
-<<<<<<< HEAD
-        uses: actions/download-artifact@v4
-=======
-        uses: actions/download-artifact@v4.0.0
->>>>>>> 4bc835e6
+        uses: actions/download-artifact@v4
         with:
           name: codechef-handles
   
       - name: Download hackerrank handles
-<<<<<<< HEAD
-        uses: actions/download-artifact@v4
-=======
-        uses: actions/download-artifact@v4.0.0
->>>>>>> 4bc835e6
+        uses: actions/download-artifact@v4
         with:
           name: hackerrank-handles
 
@@ -256,10 +224,7 @@
       - name: Run combine option
         run: |
           python usernameVerifier/main.py src/main/resources/CMRIT2025Leaderboard.csv combine
-<<<<<<< HEAD
-
-=======
->>>>>>> 4bc835e6
+          
       - name: Get the current date
         id: date
         run: echo "NOW=$(date +'%Y-%m-%dT%H:%M:%S')" >> $GITHUB_ENV
